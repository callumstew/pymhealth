--- conflicted
+++ resolved
@@ -8,15 +8,11 @@
 from ..util.deps import pd
 from ..generic.filters import butterworth
 
-
-<<<<<<< HEAD
-@jit(nopython=True)
-=======
 NUMERIC = [np.float32, np.float64, np.int32, np.int64]
 
 
->>>>>>> a13fb5f4
-@singledispatch
+@singledispatch
+@jit(nopython=True)
 def roll(y, z):
     """ Estimate angular roll from gravitational acceleration
     Params:
@@ -37,13 +33,12 @@
     Returns:
         pd.Series: roll
     """
-    out = roll(df[ycol], df[zcol])
-    out.name = 'roll'
-    return out
-
-
-@jit(nopython=True)
-@singledispatch
+    out = pd.Series(roll(df[ycol].values, df[zcol].values), name='roll')
+    return out
+
+
+@singledispatch
+@jit(nopython=True)
 def pitch(x, y, z):
     """ Estimate angular pitch from gravitational acceleration
     Params:
@@ -65,8 +60,8 @@
     Returns:
         pd.Series: pitch
     """
-    out = pitch(df[xcol], df[ycol], df[zcol])
-    out.name = 'pitch'
+    out = pd.Series(pitch(df[xcol].values, df[ycol].values, df[zcol].values),
+                    name='pitch')
     return out
 
 
@@ -193,15 +188,16 @@
 @magnitude.register(pd.DataFrame)
 def _pd_magnitude(df, xcol: str = 'x',
                   ycol: str = 'y', zcol: str = 'z') -> pd.DataFrame:
-    out = magnitude(df[xcol], df[ycol], df[zcol])
-    out.name = 'magnitude'
+    out = pd.Series(magnitude(df[xcol].values, df[ycol].values,
+                              df[zcol].values), name='magnitude')
     return out
 
 
 @singledispatch
 @jit(nopython=True)
 def magnitude_dot(x: np.ndarray, y: np.ndarray, z: np.ndarray) -> float:
-    """ Magnitude of x, y, z acceleration arrays √(x²+y²+z²) using dot product for squares
+    """ Magnitude of x, y, z acceleration arrays √(x²+y²+z²) using dot product
+        for squares.
 
     Params <float>:
         x, y, z (np.ndarray): Axes of acceleration
@@ -214,9 +210,10 @@
     Returns:
         float: Magnitude of acceleration
     """
-    return np.sqrt(np.dot(x,x) + np.dot(y,y) + np.dot(z,z))
+    return np.sqrt(np.dot(x, x) + np.dot(y, y) + np.dot(z, z))
+
 
 @magnitude_dot.register(pd.DataFrame)
 def _pd_magnitude_dot(df, xcol: str = 'x',
-                  ycol: str = 'y', zcol: str = 'z') -> float:
+                      ycol: str = 'y', zcol: str = 'z') -> float:
     return magnitude_dot(df[xcol], df[ycol], df[zcol])